#ifndef _MAIN_H
#define _MAIN_H


#include <inttypes.h>
#include <stdio.h>

void manual_extruder_selector();
<<<<<<< HEAD
void unrecoverable_error();
void check_filament_not_present();
=======
void check_filament_not_present();
void filament_presence_signaler();

// system state
extern int8_t sys_state;

// signals from interrupt to main loop
extern uint8_t sys_signals;
>>>>>>> 2445fe3a

extern uint8_t tmc2130_mode;
extern FILE* uart_com;

#endif //_MAIN_H<|MERGE_RESOLUTION|>--- conflicted
+++ resolved
@@ -6,19 +6,9 @@
 #include <stdio.h>
 
 void manual_extruder_selector();
-<<<<<<< HEAD
 void unrecoverable_error();
 void check_filament_not_present();
-=======
-void check_filament_not_present();
 void filament_presence_signaler();
-
-// system state
-extern int8_t sys_state;
-
-// signals from interrupt to main loop
-extern uint8_t sys_signals;
->>>>>>> 2445fe3a
 
 extern uint8_t tmc2130_mode;
 extern FILE* uart_com;
