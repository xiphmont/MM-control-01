--- conflicted
+++ resolved
@@ -29,15 +29,9 @@
 FILE* uart_com = uart1io;
 #endif //(UART_COM == 0)
 
-<<<<<<< HEAD
 static bool enterSetup = false;
 static bool signalFilament = false;
 
-=======
-static bool signalFilament = false;
-
-extern "C" {
->>>>>>> 2445fe3a
 void process_commands(FILE* inout);
 
 static void led_blink(int _no)
@@ -78,7 +72,7 @@
 //! @brief Signal filament presence
 //!
 //! Does nothing, when not enabled by signalFilament == true.
-static void filament_presence_signaler()
+void filament_presence_signaler()
 {
     if (signalFilament)
     {
@@ -164,93 +158,6 @@
     }
 }
 
-//! @brief signal filament presence
-//!
-//! non-blocking
-//! LED indication of states
-//!
-//! RG | RG | RG | RG | RG | meaning
-//! -- | -- | -- | -- | -- | ------------------------
-//! b0 | b0 | b0 | b0 | b0 | Error, filament detected, still present
-//!
-//! @n R - Red LED
-//! @n G - Green LED
-//! @n 1 - active
-//! @n 0 - inactive
-//! @n b - blinking
-static void signal_filament_present()
-{
-    shr16_set_led(0x2aa);
-    delay(300);
-    shr16_set_led(0x000);
-    delay(300);
-}
-
-//! @brief Signal filament presence
-//!
-//! Does nothing, when not enabled by signalFilament == true.
-void filament_presence_signaler()
-{
-    if (signalFilament)
-    {
-        if (digitalRead(A1) == 1)
-        {
-            signal_filament_present();
-        }
-        else
-        {
-            isFilamentLoaded = false;
-            signalFilament = false;
-        }
-    }
-}
-
-
-
-//! @brief Check, if filament is not present in FINDA
-//!
-//! blocks, until filament is not removed and button pushed
-//!
-//! button | action
-//! ------ | ------
-//! right  | continue after error
-//!
-//! LED indication of states
-//!
-//! RG | RG | RG | RG | RG | meaning
-//! -- | -- | -- | -- | -- | ------------------------
-//! b0 | b0 | b0 | b0 | b0 | Error, filament detected, still present
-//! 0b | 0b | 0b | 0b | 0b | Error, filament detected, no longer present, continue by right button click
-//!
-//! @n R - Red LED
-//! @n G - Green LED
-//! @n 1 - active
-//! @n 0 - inactive
-//! @n b - blinking
-
-void check_filament_not_present()
-{
-    // if FINDA is sensing filament do not home
-    while (digitalRead(A1) == 1)
-    {
-        while (Btn::right != buttonClicked())
-        {
-            if (digitalRead(A1) == 1)
-            {
-                signal_filament_present();
-            }
-            else
-            {
-                shr16_set_led(0x155);
-                delay(300);
-                shr16_set_led(0x000);
-                delay(300);
-            }
-        }
-    }
-}
-
-
 //! @brief Initialization after reset
 //!
 //! button | action
@@ -394,7 +301,6 @@
 //! @copydoc manual_extruder_selector()
 void loop()
 {
-<<<<<<< HEAD
     process_commands(uart_com);
     filament_presence_signaler();
 
@@ -419,11 +325,6 @@
             }
         }
     }
-=======
-	process_commands(uart_com);
-    filament_presence_signaler();
->>>>>>> 2445fe3a
-
 }
 
 
@@ -473,11 +374,6 @@
 			    {
                     select_extruder(value);
                     feed_filament();
-<<<<<<< HEAD
-=======
-
-                    delay(200);
->>>>>>> 2445fe3a
 			    }
                 fprintf_P(inout, PSTR("ok\n"));
 			}
