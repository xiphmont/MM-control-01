--- conflicted
+++ resolved
@@ -180,7 +180,6 @@
 	{
 		BowdenLength bowdenLength;
 		load_filament_withSensor();
-		bool btnHold = false;
 
 		tmc2130_init_axis_current_normal(AX_PUL, 1, 30);
 		uint32_t saved_millis=millis();
@@ -191,61 +190,36 @@
 			switch (buttonClicked())
 			{
 			case Btn::right:
-<<<<<<< HEAD
-				if (bowdenLength.decrease())
-				{
-				    set_pulley_dir_pull();
-
-				    for(auto i = bowdenLength.stepSize; i > 0; --i)
-				    {
-                        delayMicroseconds(1200);
-                        do_pulley_step();
-				    }
-					if(!btnHold)
-					{
-					    delay(500);
-					    btnHold = true;
-=======
 				if (!button_active || (((millis() - saved_millis) > 1000) && button_active)) {
 					if (bowdenLength.decrease()) {
-						move(0, 0, -bowdenLength.stepSize);
->>>>>>> 2445fe3a
+						set_pulley_dir_pull();
+
+						for(auto i = bowdenLength.stepSize; i > 0; --i)
+						{
+						delayMicroseconds(1200);
+						do_pulley_step();
+						}
 					}
 				}
 				button_active = true;
 				break;
 			case Btn::left:
-<<<<<<< HEAD
-				if (bowdenLength.increase())
-				{
-				    set_pulley_dir_push();
-
-                    for(auto i = bowdenLength.stepSize; i > 0; --i)
-                    {
-                        delayMicroseconds(1200);
-                        do_pulley_step();
-                    }
-                    if(!btnHold)
-                    {
-                        delay(500);
-                        btnHold = true;
-                    }
-=======
 				if (!button_active || (((millis() - saved_millis) > 1000) && button_active)) {
 					if(bowdenLength.increase()) {
-						move(0, 0, bowdenLength.stepSize);
+						set_pulley_dir_push();
+
+						for(auto i = bowdenLength.stepSize; i > 0; --i)
+						{
+							delayMicroseconds(1200);
+							do_pulley_step();
+						}
 					}
->>>>>>> 2445fe3a
 				}
 				button_active = true;
 				break; 
 			default:
-<<<<<<< HEAD
-			    btnHold = false;
-=======
 				button_active = false;
 				saved_millis = millis();
->>>>>>> 2445fe3a
 				break;
 			}
 
